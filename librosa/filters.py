--- conflicted
+++ resolved
@@ -5,11 +5,7 @@
 import numpy as np
 import scipy.signal
 import librosa
-<<<<<<< HEAD
-=======
-from builtins import range
 from . import cache
->>>>>>> 3fd3766f
 
 
 @cache
